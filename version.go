--- conflicted
+++ resolved
@@ -1,18 +1,7 @@
-<<<<<<< HEAD
 package rdns
 
 var (
 	BuildVersion string = "v0.1.13"
 	BuildTime    string = "Sat Sep  3 20:21:29 UTC 2022"
 	BuildNumber     string = "4"
-)
-=======
-package rdns
-
-var (
-	BuildVersion string = "v0.1.12"
-	BuildTime    string = "Thu Sep  1 06:41:02 UTC 2022"
-	BuildNumber     string = "4"
-)
-
->>>>>>> 5f424465
+)